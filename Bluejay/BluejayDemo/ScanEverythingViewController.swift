--- conflicted
+++ resolved
@@ -26,11 +26,7 @@
         
         debugPrint("Bluejay started: \(bluejay.hasStarted)")
         
-<<<<<<< HEAD
-        bluejay.start(mode: .new(StartOptions.default), connectionObserver: self)
-=======
         bluejay.start()
->>>>>>> ef650b0b
                 
         debugPrint("Bluejay started: \(bluejay.hasStarted)")
         
