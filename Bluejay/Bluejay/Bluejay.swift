--- conflicted
+++ resolved
@@ -144,11 +144,7 @@
         - mode: CoreBluetooth initialization modes and options.
         - observer: An object interested in observing Bluetooth connection events and state changes. You can register more observers using the `register` function.
     */
-<<<<<<< HEAD
-    public func start(mode: StartMode, connectionObserver observer: ConnectionObserver? = nil, disconnectHandler handler: DisconnectHandler? = nil) {
-=======
-    public func start(mode: StartMode = .new(StartOptions.default), connectionObserver observer: ConnectionObserver? = nil) {
->>>>>>> ef650b0b
+    public func start(mode: StartMode = .new(StartOptions.default), connectionObserver observer: ConnectionObserver? = nil, disconnectHandler handler: DisconnectHandler? = nil) {
         /**
          If a call to start is made while the app is still in the background (can happen if Bluejay is instantiated and started in the initialization of UIApplicationDelegate for example), Bluejay will mistake its unexpectedly early instantiation as an instantiation from background restoration.
          
@@ -173,13 +169,10 @@
                 register(observer: observer)
             }
             
-<<<<<<< HEAD
             if let handler = handler {
                 registerDisconnectHandler(handler: handler)
             }
             
-=======
->>>>>>> ef650b0b
             var centralManagerOptions: [String : Any] = [CBCentralManagerOptionShowPowerAlertKey : startOptions.enableBluetoothAlert]
             
             switch startOptions.backgroundRestore {
@@ -441,11 +434,8 @@
         }
         
         if let cbPeripheral = cbCentralManager.retrievePeripherals(withIdentifiers: [peripheralIdentifier.uuid]).first {
-<<<<<<< HEAD
             connectingCallback = completion
-            
-=======
->>>>>>> ef650b0b
+
             queue.add(Connection(
                 peripheral: cbPeripheral,
                 manager: cbCentralManager,
